import json
import logging
import os
import psycopg
import re
from google.cloud import storage
import tempfile
import time
import sys
import chardet
from constants import CONFIG_DIR, LOGS_DIR
from error import get_logger, fatal_error

# TODO @ LEVI: how should these config options be merged?

# --- Configuration ---
CONFIG_FILE = CONFIG_DIR / "config.json"
SCHEMA_FILE = CONFIG_DIR / "schema_config.json"
CONFIG_FILE = "config.json"
SCHEMA_FILE = "schema_config.json"
SQL_FILE = "setup_faers.sql"
SKIPPED_FILES_LOG = "skipped_files.log"

logger = get_logger()

def check_psycopg_version():
    """Check psycopg version."""
    version = psycopg.__version__
    logger.info(f"Using psycopg version: {version}")
    if not version.startswith("3."):
        logger.error("This script requires psycopg 3. Found version %s", version)
        sys.exit(1)

def load_config():
    """Load configuration from config.json."""
    try:
        with open(CONFIG_FILE, "r", encoding="utf-8") as f:
            config = json.load(f)
        logger.info(f"Loaded configuration from {CONFIG_FILE}")
        return config
    except FileNotFoundError:
        logger.error(f"Config file {CONFIG_FILE} not found")
        raise
    except json.JSONDecodeError as e:
        logger.error(f"Error decoding {CONFIG_FILE}: {e}")
        raise

def load_schema_config():
    """Load schema configuration from schema_config.json."""
    try:
        with open(SCHEMA_FILE, "r", encoding="utf-8") as f:
            schema_config = json.load(f)
        logger.info(f"Loaded schema configuration from {SCHEMA_FILE}")
        return schema_config
    except FileNotFoundError:
        logger.error(f"Schema file {SCHEMA_FILE} not found")
        raise
    except json.JSONDecodeError as e:
        logger.error(f"Error decoding {SCHEMA_FILE}: {e}")
        raise

def execute_sql_file(conn, sql_file):
    """Execute an SQL file."""
    try:
        with open(sql_file, "r", encoding="utf-8") as f:
            sql = f.read()
        with conn.cursor() as cur:
            cur.execute(sql)
        conn.commit()
        logger.info(f"Executed SQL file {sql_file}")
    except Exception as e:
        conn.rollback()
        logger.error(f"Error executing {sql_file}: {e}")
        raise

def check_file_exists(bucket_name, file_name):
    """Check if a file exists in GCS."""
    try:
        storage_client = storage.Client()
        bucket = storage_client.bucket(bucket_name)
        blob = bucket.blob(file_name)
        exists = blob.exists()
        logger.info(f"File {file_name} exists: {exists}")
        return exists
    except Exception as e:
        logger.error(f"Error checking file existence: {e}")
        return False

def download_gcs_file(bucket_name, file_name, local_path):
    """Download a file from GCS."""
    try:
        storage_client = storage.Client()
        bucket = storage_client.bucket(bucket_name)
        blob = bucket.blob(file_name)
        blob.download_to_filename(local_path)
        logger.info(f"Downloaded {file_name} to {local_path}")
        return True
    except Exception as e:
        logger.error(f"Error downloading {file_name}: {e}")
        return False

def detect_encoding(file_path):
    """Detect file encoding."""
    with open(file_path, "rb") as f:
        raw_data = f.read(100000)  # Read first 100KB
        result = chardet.detect(raw_data)
        encoding = result["encoding"]
        confidence = result["confidence"]
        logger.info(f"Detected encoding for {file_path}: {encoding} (confidence: {confidence})")
        return encoding

def preprocess_file(input_path, output_path):
    """Preprocess file to ensure UTF-8 compatibility."""
    try:
        with open(input_path, "rb") as f:
            raw_data = f.read()
        # Decode with replacement for invalid characters
        content = raw_data.decode("utf-8", errors="replace")
        with open(output_path, "w", encoding="utf-8") as f:
            f.write(content)
        logger.info(f"Preprocessed {input_path} to {output_path} as UTF-8")
        return True
    except Exception as e:
        logger.error(f"Error preprocessing {input_path}: {e}")
        return False

def get_schema_for_period(schema_config, table_name, year, quarter):
    table_schemas = schema_config.get(table_name.upper())
    if not table_schemas:
        raise ValueError(f"No schema found for table {table_name}")

    target_date = f"{year}Q{quarter}"
    for schema_info in table_schemas:
        start_date, end_date = schema_info["date_range"]
        start_year, start_quarter = int(start_date[:4]), int(start_date[5])
        end_year = 9999 if end_date == "9999Q4" else int(end_date[:4])
        end_quarter = 4 if end_date == "9999Q4" else int(end_date[5])

        if (start_year <= year <= end_year) and \
           (start_year < year or start_quarter <= quarter) and \
           (year < end_year or quarter <= end_quarter):
            logger.info(f"Schema for {table_name} {target_date}: {schema_info['columns'].keys()}")
            return schema_info["columns"]

    raise ValueError(f"No schema available for table {table_name} in period {target_date}")

def create_table_if_not_exists(conn, table_name, schema):
<<<<<<< HEAD
    """Create a table if it does not exist."""
=======
>>>>>>> 8869367a
    try:
        with conn.cursor() as cur:
            schema_name = table_name.split('.')[0]
            cur.execute(f"CREATE SCHEMA IF NOT EXISTS {schema_name}")
            # Check if table exists and get its current structure
            cur.execute(f"""
                SELECT column_name, data_type
                FROM information_schema.columns
                WHERE table_schema = '{schema_name}' AND table_name = '{table_name.split('.')[1]}'
                ORDER BY ordinal_position
            """)
            existing_cols = {row[0]: row[1] for row in cur.fetchall()}
            
            # Compare with new schema
            if existing_cols:
                new_cols = set(schema.items())
                current_cols = set(existing_cols.items())
                if new_cols != current_cols:
                    logger.warning(f"Schema mismatch for {table_name}. Dropping and recreating.")
                    cur.execute(f"DROP TABLE {table_name}")
            
            columns_def = ", ".join([f"{col_name} {data_type}" for col_name, data_type in schema.items()])
            cur.execute(f"CREATE TABLE IF NOT EXISTS {table_name} ({columns_def})")
        conn.commit()
        logger.info(f"Table {table_name} created or already exists")
    except Exception as e:
        conn.rollback()
        logger.error(f"Error creating table {table_name}: {e}")
        raise

def validate_data_file(file_path, schema):
    try:
        with open(file_path, "r", encoding="utf-8") as f:
            header = f.readline().strip().split('$')
            expected_columns = len(schema)
            if len(header) != expected_columns:
                logger.error(f"Header in {file_path} has {len(header)} columns, expected {expected_columns}. Found: {header}, Expected: {list(schema.keys())}")
                return False
            return True
    except Exception as e:
        logger.error(f"Error validating {file_path}: {e}")
        return False

def import_data_file(conn, file_path, table_name, schema_name, year, quarter, schema_config, max_retries=3):
    for attempt in range(max_retries):
        try:
            schema = get_schema_for_period(schema_config, schema_name, year, quarter)
            create_table_if_not_exists(conn, table_name, schema)
            temp_file = f"{file_path}.utf8"
            if not preprocess_file(file_path, temp_file):
                logger.error(f"Skipping {file_path} due to preprocessing failure")
                with open(SKIPPED_FILES_LOG, "a", encoding="utf-8") as f:
                    f.write(f"{file_path}: Preprocessing failed\n")
                return
            if not validate_data_file(temp_file, schema):
                logger.error(f"Validation failed for {temp_file}")
                with open(SKIPPED_FILES_LOG, "a", encoding="utf-8") as f:
                    f.write(f"{temp_file}: Validation failed\n")
                os.remove(temp_file)
                return
            with conn.cursor() as cur:
                with open(temp_file, "rb") as f:
                    copy_sql = f"""
                    COPY {table_name} ({', '.join(schema.keys())})
                    FROM STDIN WITH (
                        FORMAT csv,
                        DELIMITER '$',
                        QUOTE E'\\b',  -- disables quoting
                        ESCAPE E'\\b',  -- disables escaping
                        HEADER true,
                        NULL '',
                        ENCODING 'UTF8'
                    )
                    """
                    with cur.copy(copy_sql) as copy:
                        while True:
                            chunk = f.read(8192)
                            if not chunk:
                                break
                            copy.write(chunk)
            conn.commit()
            logger.info(f"Imported {temp_file} into {table_name}")
            os.remove(temp_file)
            return
        except Exception as e:
            conn.rollback()
            logger.error(f"Attempt {attempt + 1}/{max_retries} failed for {file_path}: {e}")
            if attempt < max_retries - 1:
                time.sleep(5)
    logger.error(f"Failed to import {file_path} after {max_retries} attempts")
    with open(SKIPPED_FILES_LOG, "a", encoding="utf-8") as f:
        f.write(f"{file_path}: Failed after {max_retries} attempts: {str(e)}\n")

def list_files_in_gcs_directory(bucket_name, directory_path):
    """List .txt files in GCS directory."""
    try:
        storage_client = storage.Client()
        bucket = storage_client.bucket(bucket_name)
        blobs = bucket.list_blobs(prefix=directory_path)
        return [blob.name for blob in blobs if blob.name.lower().endswith(".txt")]
    except Exception as e:
        logger.error(f"Error listing GCS files: {e}")
        return []

def execute_sql_file(conn, sql_file):
    logger.info(f"Executing SQL file from absolute path: {os.path.abspath(sql_file)}")
    try:
        with open(sql_file, "r", encoding="utf-8") as f:
            sql = f.read()
        with conn.cursor() as cur:
            cur.execute(sql)
        conn.commit()
        logger.info(f"Executed SQL file {sql_file}")
    except Exception as e:
        conn.rollback()
        logger.error(f"Error executing {sql_file}: {e}")
        raise

def execute_sql_file(conn, sql_file):
    logger.info(f"Executing SQL file from absolute path: {os.path.abspath(sql_file)}")
    try:
        with open(sql_file, "r", encoding="utf-8") as f:
            sql = f.read()
        with conn.cursor() as cur:
            cur.execute(sql)
        conn.commit()
        logger.info(f"Executed SQL file {sql_file}")
    except Exception as e:
        conn.rollback()
        logger.error(f"Error executing {sql_file}: {e}")
        raise

def main():
    """Main function to set up and load FAERS data."""
    check_psycopg_version()
    config = load_config()
    schema_config = load_schema_config()
    db_params = config.get("database", {})
    bucket_name = config.get("bucket_name")
    gcs_directory = config.get("gcs_directory", "ascii/")
    local_dir = config.get("root_dir", "/tmp")

    if not os.path.exists(local_dir):
        os.makedirs(local_dir)

    # Initialize skipped files log
    with open(SKIPPED_FILES_LOG, "w", encoding="utf-8") as f:
        f.write("Skipped files during setup_faers.py execution:\n")

    try:
        with psycopg.connect(**db_params) as conn:
            # Execute setup SQL
            execute_sql_file(conn, SQL_FILE)

            # Get valid year-quarters
            with conn.cursor() as cur:
                cur.execute("SELECT year, quarter FROM get_completed_year_quarters(4)")
                valid_quarters = [(row[0], row[1]) for row in cur.fetchall()]
                logger.info(f"Valid year-quarters: {valid_quarters}")

            # List GCS files
            files_to_process = list_files_in_gcs_directory(bucket_name, gcs_directory)
            if not files_to_process:
                logger.info(f"No .txt files found in gs://{bucket_name}/{gcs_directory}")
                return

            for gcs_file_path in sorted(files_to_process):
                match = re.match(r"([A-Z]+)(\d{2})Q(\d)\.txt", os.path.basename(gcs_file_path), re.IGNORECASE)
                if not match:
                    logger.warning(f"Skipping file with unexpected name format: {gcs_file_path}")
                    continue

                schema_name = match.group(1).upper()
                year = 2000 + int(match.group(2))
                quarter = int(match.group(3))

                # Check if year-quarter is valid
                if (year, quarter) not in valid_quarters:
                    logger.warning(f"Skipping invalid year-quarter: {year}Q{quarter}")
                    continue

                table_name = f"faers_a.{schema_name.lower()}{year % 100:02d}q{quarter}"
                local_path = os.path.join(local_dir, os.path.basename(gcs_file_path))
                if download_gcs_file(bucket_name, gcs_file_path, local_path):
                    import_data_file(conn, local_path, table_name, schema_name, year, quarter, schema_config)
                    if os.path.exists(local_path):
                        os.remove(local_path)

            # Verify loaded tables
            with conn.cursor() as cur:
                cur.execute("""
                    SELECT table_name
                    FROM information_schema.tables
                    WHERE table_schema = 'faers_a'
                    ORDER BY table_name
                """)
                for row in cur.fetchall():
                    table_name = row[0]
                    cur.execute(f"SELECT COUNT(*) FROM faers_a.\"{table_name}\"")
                    row_count = cur.fetchone()[0]
                    logger.info(f"Table faers_a.{table_name} has {row_count} rows")

    except psycopg.Error as e:
        logger.error(f"Database error: {e}")
    except Exception as e:
        logger.error(f"Unexpected error: {e}")

if __name__ == "__main__":
    main()<|MERGE_RESOLUTION|>--- conflicted
+++ resolved
@@ -145,10 +145,7 @@
     raise ValueError(f"No schema available for table {table_name} in period {target_date}")
 
 def create_table_if_not_exists(conn, table_name, schema):
-<<<<<<< HEAD
     """Create a table if it does not exist."""
-=======
->>>>>>> 8869367a
     try:
         with conn.cursor() as cur:
             schema_name = table_name.split('.')[0]
